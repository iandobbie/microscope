#!/usr/bin/env python3

## Copyright (C) 2020 David Miguel Susano Pinto <carandraug@gmail.com>
## Copyright (C) 2020 Mick Phillips <mick.phillips@gmail.com>
##
## This file is part of Microscope.
##
## Microscope is free software: you can redistribute it and/or modify
## it under the terms of the GNU General Public License as published by
## the Free Software Foundation, either version 3 of the License, or
## (at your option) any later version.
##
## Microscope is distributed in the hope that it will be useful,
## but WITHOUT ANY WARRANTY; without even the implied warranty of
## MERCHANTABILITY or FITNESS FOR A PARTICULAR PURPOSE.  See the
## GNU General Public License for more details.
##
## You should have received a copy of the GNU General Public License
## along with Microscope.  If not, see <http://www.gnu.org/licenses/>.

"""Abstract Base Classes for the different device types.
"""

import abc
import functools
import itertools
import logging
import queue
import threading
import time
import typing
from enum import EnumMeta
from threading import Thread

import numpy
import Pyro4

import microscope


_logger = logging.getLogger(__name__)


# Mapping of setting data types descriptors to allowed-value types.
#
# We use a descriptor for the type instead of the actual type because
# there may not be a unique proper type as for example in enum.
DTYPES = {
    "int": (tuple,),
    "float": (tuple,),
    "bool": (type(None),),
    "enum": (list, EnumMeta, dict, tuple),
    "str": (int,),
    "tuple": (type(None),),
}


def _call_if_callable(f):
    """Call callables, or return value of non-callables."""
    return f() if callable(f) else f


class _Setting:
    """Create a setting.

    Args:
        name: the setting's name.
        dtype: a data type from `"int"`, `"float"`, `"bool"`,
            `"enum"`, or `"str"` (see `DTYPES`).
        get_func: a function to get the current value.
        set_func: a function to set the value.
        values: a description of allowed values dependent on dtype, or
            function that returns a description.
        readonly: an optional function to indicate if the setting is
            readonly.  A setting may be readonly temporarily, so this
            function will return `True` or `False` to indicate its
            current state.  If set to no `None` (default), then its
            value will be dependent on the value of `set_func`.

    A client needs some way of knowing a setting name and data type,
    retrieving the current value and, if settable, a way to retrieve
    allowable values, and set the value.

    Setters and getters accept or return:

    * the setting value for int, float, bool and str;
    * the setting index into a list, dict or Enum type for enum.

    .. todo::

        refactor into subclasses to avoid if isinstance .. elif
        .. else.  Settings classes should be private: devices should
        use a factory method rather than instantiate settings
        directly; most already use add_setting for this.

    """

    def __init__(
        self,
        name: str,
        dtype: str,
        get_func: typing.Optional[typing.Callable[[], typing.Any]],
        set_func: typing.Optional[typing.Callable[[typing.Any], None]] = None,
        values: typing.Any = None,
        readonly: typing.Optional[typing.Callable[[], bool]] = None,
    ) -> None:
        self.name = name
        if dtype not in DTYPES:
            raise ValueError("Unsupported dtype.")
        elif not (isinstance(values, DTYPES[dtype]) or callable(values)):
            raise TypeError(
                "Invalid values type for %s '%s': expected function or %s"
                % (dtype, name, DTYPES[dtype])
            )
        self.dtype = dtype
        self._get = get_func
        self._values = values
        self._last_written = None
        if self._get is not None:
            self._set = set_func
        else:
            # Cache last written value for write-only settings.
            def w(value):
                self._last_written = value
                set_func(value)

            self._set = w

        if readonly is None:
            if self._set is None:
                self._readonly = lambda: True
            else:
                self._readonly = lambda: False
        else:
            if self._set is None:
                raise ValueError(
                    "`readonly` is not `None` but `set_func` is `None`"
                )
            else:
                self._readonly = readonly

    def describe(self):
        return {
            "type": self.dtype,
            "values": self.values(),
            "readonly": self.readonly(),
            "cached": self._last_written is not None,
        }

    def get(self):
        if self._get is not None:
            value = self._get()
        else:
            value = self._last_written
        if isinstance(self._values, EnumMeta):
            return self._values(value).value
        else:
            return value

    def readonly(self) -> bool:
        return self._readonly()

    def set(self, value) -> None:
        """Set a setting."""
        if self._set is None:
            raise NotImplementedError()
        # TODO further validation.
        if isinstance(self._values, EnumMeta):
            value = self._values(value)
        self._set(value)

    def values(self):
        if isinstance(self._values, EnumMeta):
            return [(v.value, v.name) for v in self._values]
        values = _call_if_callable(self._values)
        if values is not None:
            if self.dtype == "enum":
                if isinstance(values, dict):
                    return list(values.items())
                else:
                    # self._values is a list or tuple
                    return list(enumerate(values))
            elif self._values is not None:
                return values


class FloatingDeviceMixin(metaclass=abc.ABCMeta):
    """A mixin for devices that 'float'.

    Some SDKs handling multiple devices do not allow for explicit
    selection of a specific device.  Instead, when the SDK is
    initialised it assigns an index to each device.  However, this
    index is only unique until the program ends and next time the
    program runs the device might be assigned a different index.  This
    means that it is not possible to request a specific device to the
    SDK.  Instead, one connects to one of the available devices, then
    initialises it, and only then can one check which one we got.

    Floating devices are a problem in systems where there are multiple
    devices of the same type but we only want to initialise a subset
    of them.  Make sure that a device really is a floating device
    before making use of this class.  Avoid it if possible.

    This class is a mixin which enforces the implementation of a
    `get_id` method, which typically returns the device serial number.

    Args:
        index: the index of the device on a shared library.  This
            argument is added by the device_server program.

    """

    def __init__(self, index: int, **kwargs) -> None:
        super().__init__(**kwargs)
        self._index = index

    @abc.abstractmethod
    def get_id(self) -> str:
        """Return a unique hardware identifier such as a serial number."""
        pass


class TriggerTargetMixin(metaclass=abc.ABCMeta):
    """Mixin for a device that may be the target of a hardware trigger.

    .. todo::

        Need some way to retrieve the supported trigger types and
        modes.  This is not just two lists, one for types and another
        for modes, because some modes can only be used with certain
        types and vice-versa.

    """

    @property
    @abc.abstractmethod
    def trigger_mode(self) -> microscope.TriggerMode:
        raise NotImplementedError()

    @property
    @abc.abstractmethod
    def trigger_type(self) -> microscope.TriggerType:
        raise NotImplementedError()

    @abc.abstractmethod
    def set_trigger(
        self, ttype: microscope.TriggerType, tmode: microscope.TriggerMode
    ) -> None:
        """Set device for a specific trigger."""
        raise NotImplementedError()

    @abc.abstractmethod
    def _do_trigger(self) -> None:
        """Actual trigger of the device.

        Classes implementing this interface should implement this
        method instead of :meth:`trigger`.

        """
        raise NotImplementedError()

    def trigger(self) -> None:
        """Trigger device.

        The actual effect is device type dependent.  For example, on a
        ``Camera`` it triggers image acquisition while on a
        `DeformableMirror` it applies a queued pattern.  See
        documentation for the devices implementing this interface for
        details.

        Raises:
            microscope.IncompatibleStateError: if trigger type is not
                set to ``TriggerType.SOFTWARE``.

        """
        if self.trigger_type is not microscope.TriggerType.SOFTWARE:
            raise microscope.IncompatibleStateError(
                "trigger type is not software"
            )
        _logger.debug("trigger by software")
        self._do_trigger()


class Device(metaclass=abc.ABCMeta):
    """A base device class. All devices should subclass this class."""

    def __init__(self) -> None:
        self.enabled = False
        self._settings: typing.Dict[str, _Setting] = {}

    def __del__(self) -> None:
        self.shutdown()

    def get_is_enabled(self) -> bool:
        return self.enabled

    def _do_disable(self):
        """Do any device-specific work on disable.

        Subclasses should override this method rather than modify
        `disable`.

        """
        return True

    def disable(self) -> None:
        """Disable the device for a short period for inactivity."""
        self._do_disable()
        self.enabled = False

    def _do_enable(self):
        """Do any device specific work on enable.

        Subclasses should override this method, rather than modify
        `enable`.

        """
        return True

    def enable(self) -> None:
        """Enable the device."""
        try:
            self.enabled = self._do_enable()
        except Exception as err:
            _logger.debug("Error in _do_enable:", exc_info=err)

    @abc.abstractmethod
    def _do_shutdown(self) -> None:
        """Private method - actual shutdown of the device.

        Users should be calling :meth:`shutdown` and not this method.
        Concrete implementations should implement this method instead
        of `shutdown`.

        """
        raise NotImplementedError()

    def initialize(self) -> None:
        """Initialize the device.

        If devices have this method (not required, and many don't),
        then they should call it as part of the initialisation, i.e.,
        they should call it on their `__init__` method.

        """
        pass

    def shutdown(self) -> None:
        """Shutdown the device.

        Disable and disconnect the device.  This method should be
        called before destructing the device object, to ensure that
        the device is actually shutdown.

        After `shutdown`, the device object is no longer usable and
        calling any other method is undefined behaviour.  The only
        exception `shutdown` itself which can be called consecutively,
        and after the first time will have no effect.

        A device object that has been shutdown can't be reinitialised.
        Instead of reusing the object, a new one should be created
        instead.  This means that `shutdown` will leave the device in
        a state that it can be reconnected.

        .. code-block:: python

            device = SomeDevice()
            device.shutdown()

            # Multiple calls to shutdown are OK
            device.shutdown()
            device.shutdown()

            # After shutdown, everything else is undefined behaviour.
            device.enable()  # undefined behaviour
            device.get_setting("speed")  # undefined behaviour

            # To reinitialise the device, construct a new instance.
            device = SomeDevice()


        .. note::

            While `__del__` calls `shutdown`, one should not rely on
            it.  Python does not guarante that `__del__` will be
            called when the interpreter exits so if `shutdown` is not
            called explicitely, the devices might not be shutdown.

        """
        try:
            self.disable()
        except Exception as e:
            _logger.warning("Exception in disable() during shutdown: %s", e)
        _logger.info("Shutting down ... ... ...")
        self._do_shutdown()
        _logger.info("... ... ... ... shut down completed.")

    def add_setting(
        self,
        name,
        dtype,
        get_func,
        set_func,
        values,
        readonly: typing.Optional[typing.Callable[[], bool]] = None,
    ) -> None:
        """Add a setting definition.

        Args:
            name: the setting's name.
            dtype: a data type from `"int"`, `"float"`, `"bool"`,
                `"enum"`, or `"str"` (see `DTYPES`).
            get_func: a function to get the current value.
            set_func: a function to set the value.
            values: a description of allowed values dependent on
                dtype, or function that returns a description.
            readonly: an optional function to indicate if the setting
                is readonly.  A setting may be readonly temporarily,
                so this function will return `True` or `False` to
                indicate its current state.  If set to no `None`
                (default), then its value will be dependent on the
                value of `set_func`.

        A client needs some way of knowing a setting name and data
        type, retrieving the current value and, if settable, a way to
        retrieve allowable values, and set the value.  We store this
        info in a dictionary.  I considered having a `Setting1 class
        with getter, setter, etc., and adding `Setting` instances as
        device attributes, but Pyro does not support dot notation to
        access the functions we need (e.g. `Device.some_setting.set`),
        so I'd have to write access functions, anyway.

        """
        if dtype not in DTYPES:
            raise ValueError("Unsupported dtype.")
        elif not (isinstance(values, DTYPES[dtype]) or callable(values)):
            raise TypeError(
                "Invalid values type for %s '%s': expected function or %s"
                % (dtype, name, DTYPES[dtype])
            )
        else:
            self._settings[name] = _Setting(
                name, dtype, get_func, set_func, values, readonly
            )

    def get_setting(self, name: str):
        """Return the current value of a setting."""
        try:
            return self._settings[name].get()
        except Exception as err:
            _logger.error("in get_setting(%s):", name, exc_info=err)
            raise

    def get_all_settings(self):
        """Return ordered settings as a list of dicts."""

        # Fetching some settings may fail depending on device state.
        # Report these values as 'None' and continue fetching other settings.
        def catch(f):
            try:
                return f()
            except Exception as err:
                _logger.error("getting %s: %s", f.__self__.name, err)
                return None

        return {k: catch(v.get) for k, v in self._settings.items()}

    def set_setting(self, name: str, value) -> None:
        """Set a setting."""
        try:
            self._settings[name].set(value)
        except Exception as err:
            _logger.error("in set_setting(%s):", name, exc_info=err)
            raise

    def describe_setting(self, name: str):
        """Return ordered setting descriptions as a list of dicts."""
        return self._settings[name].describe()

    def describe_settings(self):
        """Return ordered setting descriptions as a list of dicts."""
        return [(k, v.describe()) for (k, v) in self._settings.items()]

    def update_settings(self, incoming, init: bool = False):
        """Update settings based on dict of settings and values."""
        if init:
            # Assume nothing about state: set everything.
            my_keys = set(self._settings.keys())
            their_keys = set(incoming.keys())
            update_keys = my_keys & their_keys
            if update_keys != my_keys:
                missing = ", ".join([k for k in my_keys - their_keys])
                msg = (
                    "update_settings init=True but missing keys: %s." % missing
                )
                _logger.debug(msg)
                raise Exception(msg)
        else:
            # Only update changed values.
            my_keys = set(self._settings.keys())
            their_keys = set(incoming.keys())
            update_keys = set(
                key
                for key in my_keys & their_keys
                if self.get_setting(key) != incoming[key]
            )
        results = {}
        # Update values.
        for key in update_keys:
            if key not in my_keys or not self._settings[key].set:
                # Setting not recognised or no set function implemented
                results[key] = NotImplemented
                update_keys.remove(key)
                continue
            if self._settings[key].readonly():
                continue
            self._settings[key].set(incoming[key])
        # Read back values in second loop.
        for key in update_keys:
            results[key] = self._settings[key].get()
        return results


def keep_acquiring(func):
    """Wrapper to preserve acquiring state of data capture devices."""

    def wrapper(self, *args, **kwargs):
        if self._acquiring:
            self.abort()
            result = func(self, *args, **kwargs)
            self._do_enable()
        else:
            result = func(self, *args, **kwargs)
        return result

    return wrapper


class DataDevice(Device, metaclass=abc.ABCMeta):
    """A data capture device.

    This class handles a thread to fetch data from a device and dispatch
    it to a client.  The client is set using set_client(uri) or (legacy)
    receiveClient(uri).

    Derived classed should implement::

    * :meth:`abort` (required)
    * :meth:`_fetch_data` (required)
    * :meth:`_process_data` (optional)

    Derived classes may override `__init__`, `enable` and `disable`,
    but must ensure to call this class's implementations as indicated
    in the docstrings.

    """

    def __init__(self, buffer_length: int = 0, **kwargs) -> None:
        """Derived.__init__ must call this at some point."""
        super().__init__(**kwargs)
        # A thread to fetch and dispatch data.
        self._fetch_thread = None
        # A flag to control the _fetch_thread.
        self._fetch_thread_run = False
        # A flag to indicate that this class uses a fetch callback.
        self._using_callback = False
        # Clients to which we send data.
        self._clientStack = []
        # A set of live clients to avoid repeated dispatch to disconnected client.
        self._liveClients = set()
        # A thread to dispatch data.
        self._dispatch_thread = None
        # A buffer for data dispatch.
        self._dispatch_buffer = queue.Queue(maxsize=buffer_length)
        # A flag to indicate if device is ready to acquire.
        self._acquiring = False
        # A condition to signal arrival of a new data and unblock grab_next_data
        self._new_data_condition = threading.Condition()

    def __del__(self):
        self.disable()
        super().__del__()

    # Wrap set_setting to pause and resume acquisition.
    set_setting = keep_acquiring(Device.set_setting)

    @abc.abstractmethod
    def abort(self) -> None:
        """Stop acquisition as soon as possible."""
        self._acquiring = False

    def enable(self) -> None:
        """Enable the data capture device.

        Ensures that a data handling threads are running.  Implement
        device specific code in `_do_enable`.

        """
        _logger.debug("Enabling ...")
        # Call device-specific code.
        try:
            result = self._do_enable()
        except Exception as err:
            _logger.debug("Error in _do_enable:", exc_info=err)
            self.enabled = False
            raise err
        if not result:
            _logger.warning("Failed to enable but no error was raised")
            self.enabled = False
        else:
            self.enabled = True
            if self._using_callback:
                _logger.debug("Setup with callback, disabling fetch thread")
                if self._fetch_thread:
                    self._fetch_thread_run = False
            else:
                _logger.debug("Setting up fetch thread")
                if not self._fetch_thread or not self._fetch_thread.is_alive():
                    self._fetch_thread = Thread(target=self._fetch_loop)
                    self._fetch_thread.daemon = True
                    self._fetch_thread.start()

            if self._dispatch_thread and self._dispatch_thread.is_alive():
                _logger.debug("Found live dispatch thread.")
            else:
                _logger.debug("Setting up dispatch thread")
                self._dispatch_thread = Thread(target=self._dispatch_loop)
                self._dispatch_thread.daemon = True
                self._dispatch_thread.start()

            _logger.debug("... enabled.")

    def disable(self) -> None:
        """Disable the data capture device.

        Implement device-specific code in `_do_disable`.

        """
        self.enabled = False
        if self._fetch_thread:
            if self._fetch_thread.is_alive():
                _logger.debug("Found fetch thread alive. Joining.")
                self._fetch_thread_run = False
                self._fetch_thread.join()
            _logger.debug("Fetch thread is dead.")
        super().disable()

    @abc.abstractmethod
    def _fetch_data(self) -> None:
        """Poll for data and return it, with minimal processing.

        If the device uses buffering in software, this function should
        copy the data from the buffer, release or recycle the buffer,
        then return a reference to the copy.  Otherwise, if the SDK
        returns a data object that will not be written to again, this
        function can just return a reference to the object.  If no
        data is available, return `None`.

        """
        raise NotImplementedError()

    def _process_data(self, data):
        """Do any data processing and return data."""
        return data

    def _send_data(self, client, data, timestamp):
        """Dispatch data to the client."""
        _logger.debug("sending data to client")
        try:
            # Cockpit will send a client with receiveData and expects
            # two arguments (data and timestamp).  But we really want
            # to use Python's Queue and instead of just the timestamp
            # we should be sending some proper metadata object.  We
            # don't have that proper metadata class yet so just send
            # the image data as a numpy ndarray for now.
            if hasattr(client, "put"):
                client.put(data)
            else:
                client.receiveData(data, timestamp)
        except (
            Pyro4.errors.ConnectionClosedError,
            Pyro4.errors.CommunicationError,
        ):
            # Client not listening
            _logger.info(
                "Removing %s from client stack: disconnected.", client._pyroUri
            )
            self._clientStack = list(filter(client.__ne__, self._clientStack))
            self._liveClients = self._liveClients.difference([client])

    def _dispatch_loop(self) -> None:
        """Process data and send results to any client."""
        while True:
            _logger.debug("Getting data from dispatch buffer")
            client, data, timestamp = self._dispatch_buffer.get(block=True)
            if client not in self._liveClients:
                _logger.debug("Client not in liveClients so ignoring data.")
                continue
            err = None
            if isinstance(data, Exception):
                standard_exception = Exception(str(data).encode("ascii"))
                try:
                    self._send_data(client, standard_exception, timestamp)
                except Exception as e:
                    err = e
            else:
                try:
                    self._send_data(
                        client, self._process_data(data), timestamp
                    )
                except Exception as e:
                    err = e
            if err:
                # Raising an exception will kill the dispatch loop. We need
                # another way to notify the client that there was a problem.
                _logger.error("in _dispatch_loop:", exc_info=err)
            self._dispatch_buffer.task_done()

    def _fetch_loop(self) -> None:
        """Poll source for data and put it into dispatch buffer."""
        self._fetch_thread_run = True

        while self._fetch_thread_run:
            _logger.debug("Fetching data from device.")
            try:
                data = self._fetch_data()
            except Exception as e:
                _logger.error("in _fetch_loop:", exc_info=e)
                # Raising an exception will kill the fetch loop. We need
                # another way to notify the client that there was a problem.
                timestamp = time.time()
                self._put(e, timestamp)
                data = None
            if data is not None:
                _logger.debug("Fetch data to be put into dispatch buffer.")
                # TODO Add support for timestamp from hardware.
                timestamp = time.time()
                self._put(data, timestamp)
            else:
                _logger.debug("Fetched no data from device.")
                time.sleep(0.001)

    @property
    def _client(self):
        """A getter for the current client."""
        return (self._clientStack or [None])[-1]

    @_client.setter
    def _client(self, val):
        """Push or pop a client from the _clientStack."""
        if val is None:
            self._clientStack.pop()
        else:
            self._clientStack.append(val)
        self._liveClients = set(self._clientStack)

    def _put(self, data, timestamp) -> None:
        """Put data and timestamp into dispatch buffer with target dispatch client."""
        self._dispatch_buffer.put((self._client, data, timestamp))

    def set_client(self, new_client) -> None:
        """Set up a connection to our client.

        Clients now sit in a stack so that a single device may send
        different data to multiple clients in a single experiment.
        The usage is currently::

            device.set_client(client) # Add client to top of stack
            # do stuff, send triggers, receive data
            device.set_client(None)   # Pop top client off stack.

        There is a risk that some other client calls ``None`` before
        the current client is finished.  Avoiding this will require
        rework here to identify the caller and remove only that caller
        from the client stack.

        """
        if new_client is not None:
            if isinstance(new_client, (str, Pyro4.core.URI)):
                self._client = Pyro4.Proxy(new_client)
            else:
                self._client = new_client
        else:
            self._client = None
        # _client uses a setter. Log the result of assignment.
        if self._client is None:
            _logger.info("Current client is None.")
        else:
            _logger.info("Current client is %s.", str(self._client))

    @keep_acquiring
    def update_settings(self, settings, init: bool = False) -> None:
        """Update settings, toggling acquisition if necessary."""
        super().update_settings(settings, init)

    # noinspection PyPep8Naming
    def receiveClient(self, client_uri: str) -> None:
        """A passthrough for compatibility."""
        self.set_client(client_uri)

    def grab_next_data(self, soft_trigger: bool = True):
        """Returns results from next trigger via a direct call.

        Args:
            soft_trigger: calls :meth:`trigger` if `True`, waits for
                hardware trigger if `False`.

        """
        if not self.enabled:
            raise microscope.DisabledDeviceError("Camera not enabled.")
        self._new_data_condition.acquire()
        # Push self onto client stack.
        self.set_client(self)
        # Wait for data from next trigger.
        if soft_trigger:
            self.trigger()
        self._new_data_condition.wait()
        # Pop self from client stack
        self.set_client(None)
        # Return the data.
        return self._new_data

    # noinspection PyPep8Naming
    def receiveData(self, data, timestamp) -> None:
        """Unblocks grab_next_frame so it can return."""
        with self._new_data_condition:
            self._new_data = (data, timestamp)
            self._new_data_condition.notify()


class Camera(TriggerTargetMixin, DataDevice):
    """Adds functionality to :class:`DataDevice` to support cameras.

    Defines the interface for cameras.  Applies a transform to
    acquired data in the processing step.

    """

    def __init__(self, **kwargs) -> None:
        super().__init__(**kwargs)
        # Transforms to apply to data (fliplr, flipud, rot90)
        # Transform to correct for readout order.
        self._readout_transform = (False, False, False)
        # Transform supplied by client to correct for system geometry.
        self._client_transform = (False, False, False)
        # Result of combining client and readout transforms
        self._transform = (False, False, False)
        self.add_setting("roi", "tuple", self.get_roi, self.set_roi, None)

    def _process_data(self, data):
        """Apply self._transform to data."""
        flips = (self._transform[0], self._transform[1])
        rot = self._transform[2]

        # Choose appropriate transform based on (flips, rot).
        # Do rotation
        data = numpy.rot90(data, rot)
        # Flip
        data = {
            (0, 0): lambda d: d,
            (0, 1): numpy.flipud,
            (1, 0): numpy.fliplr,
            (1, 1): lambda d: numpy.fliplr(numpy.flipud(d)),
        }[flips](data)
        return super()._process_data(data)

    def get_transform(self) -> typing.Tuple[bool, bool, bool]:
        """Return the current transform without readout transform."""
        return self._client_transform

    def _update_transform(self):
        """Update transform (after setting the client or readout transform)."""
        lr, ud, rot = (
            self._readout_transform[i] ^ self._client_transform[i]
            for i in range(3)
        )
        if self._readout_transform[2] and self._client_transform[2]:
            lr = not lr
            ud = not ud
        self._transform = (lr, ud, rot)

    def set_transform(self, transform: typing.Tuple[bool, bool, bool]) -> None:
        """Set client transform and update resultant transform."""
        self._client_transform = transform
        self._update_transform()

    def _set_readout_transform(self, new_transform):
        """Set readout transform and update resultant transform."""
        self._readout_transform = [bool(int(t)) for t in new_transform]
        self._update_transform()

    @abc.abstractmethod
    def set_exposure_time(self, value: float) -> None:
        """Set the exposure time on the device in seconds."""
        pass

    def get_exposure_time(self) -> float:
        """Return the current exposure time in seconds."""
        pass

    def get_cycle_time(self) -> float:
        """Return the cycle time in seconds."""
        pass

    @abc.abstractmethod
    def _get_sensor_shape(self) -> typing.Tuple[int, int]:
        """Return a tuple of `(width, height)` indicating shape in pixels."""
        pass

    def get_sensor_shape(self) -> typing.Tuple[int, int]:
        """Return a tuple of `(width, height)` corrected for transform."""
        shape = self._get_sensor_shape()
        if self._transform[2]:
            # 90 degree rotation
            shape = (shape[1], shape[0])
        return shape

    @abc.abstractmethod
    def _get_binning(self) -> microscope.Binning:
        """Return the current binning."""
        pass

    def get_binning(self) -> microscope.Binning:
        """Return the current binning corrected for transform."""
        binning = self._get_binning()
        if self._transform[2]:
            # 90 degree rotation
            binning = microscope.Binning(binning[1], binning[0])
        return binning

    @abc.abstractmethod
    def _set_binning(self, binning: microscope.Binning):
        """Set binning along both axes.  Return `True` if successful."""
        pass

    def set_binning(self, binning: microscope.Binning) -> None:
        """Set binning along both axes.  Return `True` if successful."""
        h_bin, v_bin = binning
        if self._transform[2]:
            # 90 degree rotation
            binning = microscope.Binning(v_bin, h_bin)
        else:
            binning = microscope.Binning(h_bin, v_bin)
        return self._set_binning(binning)

    @abc.abstractmethod
    def _get_roi(self) -> microscope.ROI:
        """Return the ROI as it is on hardware."""
        raise NotImplementedError()

    def get_roi(self) -> microscope.ROI:
        """Return current ROI."""
        roi = self._get_roi()
        if self._transform[2]:
            # 90 degree rotation
            roi = microscope.ROI(roi[1], roi[0], roi[3], roi[2])
        return roi

    @abc.abstractmethod
    def _set_roi(self, roi: microscope.ROI):
        """Set the ROI on the hardware.  Return `True` if successful."""
        return False

    def set_roi(self, roi: microscope.ROI) -> None:
        """Set the ROI according to the provided rectangle.

        Return True if ROI set correctly, False otherwise.
        """
        maxw, maxh = self.get_sensor_shape()
        binning = self.get_binning()
        left, top, width, height = roi
        if not width:  # 0 or None
            width = maxw // binning.h
        if not height:  # 0 or None
            height = maxh // binning.v
        if self._transform[2]:
            roi = microscope.ROI(left, top, height, width)
        else:
            roi = microscope.ROI(left, top, width, height)
        return self._set_roi(roi)


class SerialDeviceMixin(metaclass=abc.ABCMeta):
    """Mixin for devices that are controlled via serial.

    DEPRECATED: turns out that this was a bad idea.  A device that has
      a serial connection is not a serial connection.  The "has a" and
      the not "is a" should have told us that we should have been
      using composition instead of subclassing, but there you go.

    Currently handles the flushing and locking of the comms channel
    until a command has finished, and the passthrough to the serial
    channel.

    """

    def __init__(self, **kwargs):
        super().__init__(**kwargs)
        # TODO: We should probably construct the connection here but
        #       the Serial constructor takes a lot of arguments, and
        #       it becomes tricky to separate those from arguments to
        #       the constructor of other parent classes.
        self.connection = None  # serial.Serial (to be constructed by child)
        self._comms_lock = threading.RLock()

    def _readline(self) -> bytes:
        """Read a line from connection without leading and trailing whitespace."""
        return self.connection.readline().strip()

    def _write(self, command: bytes) -> int:
        """Send a command to the device.

        This is not a simple passthrough to ``serial.Serial.write``,
        it will append ``b'\\r\\n'`` to command.  Override this method
        if a device requires a specific format.
        """
        return self.connection.write(command + b"\r\n")

    @staticmethod
    def lock_comms(func):
        """Decorator to flush input buffer and lock communications.

        There have been problems with the DeepStar lasers returning
        junk characters after the expected response, so it is
        advisable to flush the input buffer prior to running a command
        and subsequent readline.  It also locks the comms channel so
        that a function must finish all its communications before
        another can run.

        """

        @functools.wraps(func)
        def wrapper(self, *args, **kwargs):
            with self._comms_lock:
                self.connection.flushInput()
                return func(self, *args, **kwargs)

        return wrapper


class DeformableMirror(TriggerTargetMixin, Device, metaclass=abc.ABCMeta):
    """Base class for Deformable Mirrors.

    There is no method to reset or clear a deformable mirror.  While
    different vendors provide functions to do that, it is unclear
    exactly what it does the actuators.  Does it set all actuators
    back to something based on a calibration file?  Does it apply a
    voltage of zero to each?  Does it set the values to zero and what
    does that mean since different deformable mirrors expect values in
    a different range?  For the sake of uniformity, it is better for
    python-microscope users to pass the pattern they want, probably a
    pattern that flattens the mirror.

    It is also unclear what the use case for a reset.  If it just to
    set the mirror to an initial state and not a specific shape, then
    destroying and re-constructing the DeformableMirror object
    provides the most obvious solution.

    The private properties `_patterns` and `_pattern_idx` are
    initialized to `None` to support the queueing of patterns and
    software triggering.

    """

    @abc.abstractmethod
    def __init__(self, **kwargs) -> None:
        super().__init__(**kwargs)
        self._patterns: typing.Optional[numpy.ndarray] = None
        self._pattern_idx: int = -1

    @property
    @abc.abstractmethod
    def n_actuators(self) -> int:
        raise NotImplementedError()

    def _validate_patterns(self, patterns: numpy.ndarray) -> None:
        """Validate the shape of a series of patterns.

        Only validates the shape of the patterns, not if the values
        are actually in the [0 1] range.  If some hardware is unable
        to handle values outside their defined range (most will simply
        clip them), then it's the responsability of the subclass to do
        the clipping before sending the values.

        """
        if patterns.ndim > 2:
            raise ValueError(
                "PATTERNS has %d dimensions (must be 1 or 2)" % patterns.ndim
            )
        elif patterns.shape[-1] != self.n_actuators:
            raise ValueError(
                (
                    "PATTERNS length of second dimension '%d' differs"
                    " from number of actuators '%d'"
                    % (patterns.shape[-1], self.n_actuators)
                )
            )

    @abc.abstractmethod
    def _do_apply_pattern(self, pattern: numpy.ndarray) -> None:
        raise NotImplementedError()

    def apply_pattern(self, pattern: numpy.ndarray) -> None:
        """Apply this pattern.

        Raises:
            microscope.IncompatibleStateError: if device trigger type is
                not set to software.

        """
        if self.trigger_type is not microscope.TriggerType.SOFTWARE:
            # An alternative to error is to change the trigger type,
            # apply the pattern, then restore the trigger type, but
            # that would clear the queue on the device.  It's better
            # to have the user specifically do it.  See issue #61.
            raise microscope.IncompatibleStateError(
                "apply_pattern requires software trigger type"
            )
        self._validate_patterns(pattern)
        self._do_apply_pattern(pattern)

    def queue_patterns(self, patterns: numpy.ndarray) -> None:
        """Send values to the mirror.

        Args:
            patterns: An `KxN` elements array of values in the range
                `[0 1]`, where `N` equals the number of actuators, and
                `K` is the number of patterns.

        A convenience fallback is provided for software triggering is
        provided.

        """
        self._validate_patterns(patterns)
        self._patterns = patterns
        self._pattern_idx = -1  # none is applied yet

    def next_pattern(self) -> None:
        """Apply the next pattern in the queue.

        DEPRECATED: this is the same as calling :meth:`trigger`.

        """
        self.trigger()

    def _do_trigger(self) -> None:
        """Convenience fallback.

        This only provides a convenience fallback for devices that
        don't support queuing multiple patterns and software trigger,
        i.e., devices that take only one pattern at a time.  This is
        not the case of most devices.

        Devices that support queuing patterns, should override this
        method.

        .. todo::

            Instead of a convenience fallback, we should have a
            separate mixin for this.

        """
        if self._patterns is None:
            raise microscope.DeviceError("no pattern queued to apply")
        self._pattern_idx += 1
        self.apply_pattern(self._patterns[self._pattern_idx, :])

    def trigger(self) -> None:
        """Apply the next pattern in the queue."""
        # This is just a passthrough to the TriggerTargetMixin class
        # and only exists for the docstring.
        return super().trigger()


class LightSource(TriggerTargetMixin, Device, metaclass=abc.ABCMeta):
    """Light source such as lasers or LEDs.

    Light sources often, possibly always, only support the
    `TriggerMode.BULB`.  In this context, the trigger type changes
    what happens when `enable` is called.  `TriggerType.SOFTWARE`
    means that `enable` will make the device emit light immediately,
    and disable will make the device stop emit light.

    `TriggerType.HIGH` or `TriggerType.LOW` means that `enable` will
    set and unset the laser such that it only emits light while
    receiving a high or low TTL, or digital, input signal.

    """

    @abc.abstractmethod
    def __init__(self, **kwargs):
        super().__init__(**kwargs)
        self._set_point = 0.0

    @abc.abstractmethod
    def get_status(self) -> typing.List[str]:
        """Query and return the light source status."""
        result = []
        return result

    @abc.abstractmethod
    def get_is_on(self) -> bool:
        """Return True if the light source is currently able to produce light."""
        pass

    @abc.abstractmethod
    def _do_get_power(self) -> float:
        """Internal function that actually returns the light source power."""
        raise NotImplementedError()

    @abc.abstractmethod
    def _do_set_power(self, power: float) -> None:
        """Internal function that actually sets the light source power.

        This function will be called by the `power` attribute setter
        after clipping the argument to the [0, 1] interval.

        """
        raise NotImplementedError()

    @property
    def power(self) -> float:
        """Light source power in the [0, 1] interval."""
        return self._do_get_power()

    @power.setter
    def power(self, power: float) -> None:
        """Light source power in the [0, 1] interval.

        The power value will be clipped to [0, 1] interval.
        """
        clipped_power = max(min(power, 1.0), 0.0)
        self._do_set_power(clipped_power)
        self._set_point = clipped_power

    def get_set_power(self) -> float:
        """Return the power set point."""
        return self._set_point


class FilterWheel(Device, metaclass=abc.ABCMeta):
    """ABC for filter wheels, cube turrets, and filter sliders.

    FilterWheel devices are devices that have specific positions to
    hold different filters.  Implementations will enable the change to
    any of those positions, including positions that may not hold a
    filter.

    Args:
        positions: total number of filter positions on this device.

    """

    def __init__(self, positions: int, **kwargs) -> None:
        super().__init__(**kwargs)
        if positions < 1:
            raise ValueError(
                "positions must be a positive number (was %d)" % positions
            )
        self._positions = positions

    @property
    def n_positions(self) -> int:
        """Number of wheel positions."""
        return self._positions

    @property
    def position(self) -> int:
        """Filter Wheel position (zero-based)."""
        return self._do_get_position()

    @position.setter
    def position(self, new_position: int) -> None:
        if 0 <= new_position < self.n_positions:
            return self._do_set_position(new_position)
        else:
            raise ValueError(
                "can't move to position %d, limits are [0 %d]"
                % (new_position, self.n_positions - 1)
            )

    @abc.abstractmethod
    def _do_get_position(self) -> int:
        raise NotImplementedError()

    @abc.abstractmethod
    def _do_set_position(self, position: int) -> None:
        raise NotImplementedError()

    # Deprecated and kept for backwards compatibility.
    def get_num_positions(self) -> int:
        """Deprecated, use the `n_positions` property."""
        return self.n_positions

    def get_position(self) -> int:
        return self.position

    def set_position(self, position: int) -> None:
        self.position = position


class Controller(Device, metaclass=abc.ABCMeta):
    """Device that controls multiple devices.

    Controller devices usually control multiple stage devices,
    typically a XY and Z stage, a filterwheel, and a light source.
    Controller devices also include multi light source engines.

    Each of the controlled devices requires a name.  The choice of
    name and its documentation is left to the concrete class.

    Shutting down a controller device must shutdown the controlled
    devices.  Concrete classes should be careful to prevent that the
    shutdown of a controlled device does not shutdown the controller
    and the other controlled devices.  This might require that
    controlled devices do nothing as part of their shutdown.

    """

    @property
    @abc.abstractmethod
    def devices(self) -> typing.Mapping[str, Device]:
        """Map of names to the controlled devices."""
        raise NotImplementedError()

    def _do_shutdown(self) -> None:
        for d in self.devices.values():
            d.shutdown()


class StageAxis(metaclass=abc.ABCMeta):
    """A single dimension axis for a :class:`StageDevice`.

    A `StageAxis` represents a single axis of a stage and is not a
    :class:`Device` instance on itself.  Even stages with a single
    axis, such as Z-axis piezos, are implemented as a `StageDevice`
    composed of a single `StageAxis` instance.

    The interface for `StageAxis` maps to that of `StageDevice` so
    refer to its documentation.

    """

    @abc.abstractmethod
    def move_by(self, delta: float) -> None:
        """Move axis by given amount."""
        raise NotImplementedError()

    @abc.abstractmethod
    def move_to(self, pos: float) -> None:
        """Move axis to specified position."""
        raise NotImplementedError()

    @property
    @abc.abstractmethod
    def position(self) -> float:
        """Current axis position."""
        raise NotImplementedError()

    @property
    @abc.abstractmethod
    def limits(self) -> microscope.AxisLimits:
        """Upper and lower limits values for position."""
        raise NotImplementedError()


class Stage(Device, metaclass=abc.ABCMeta):
    """A stage device, composed of :class:`StageAxis` instances.

    A stage device can have any number of axes and dimensions.  For a
    single `StageDevice` instance each axis has a name that uniquely
    identifies it.  The names of the individual axes are hardware
    dependent and will be part of the concrete class documentation.
    They are typically strings such as `"x"` or `"y"`.

    .. code-block:: python

        stage = SomeStageDevice()
        stage.enable()  # may trigger a stage move

        # move operations
        stage.move_to({'x': 42.0, 'y': -5.1})
        stage.move_by({'x': -5.3, 'y': 14.6})

        # Individual StageAxis can be controlled directly.
        x_axis = stage.axes['x']
        y_axis = stage.axes['y']
        x_axis.move_to(42.0)
        y_axis.move_by(-5.3)

    Not all stage devices support simultaneous move of multiple axes.
    Because of this, there is no guarantee that move operations with
    multiple axes are done simultaneously.  Refer to the concrete
    class documentation for hardware specific details.

    If a move operation involves multiple axes and there is no support
    for simultaneous move, the order of the moves is undefined.  If a
    specific order is required, one can either call the move functions
    multiple times in the expected order, or do so via the individual
    axes, like so:

    .. code-block:: python

        # Move the x axis first, then mvoe the y axis:
        stage.move_by({'x': 10})
        stage.move_by({'y': 4})

        # The same thing but via the individual axes:
        stage.axes['x'].move_by(10)
        stage.axes['y'].move_by(4)

    Move operations will not attempt to move a stage beyond its
    limits.  If a call to the move functions would require the stage
    to move beyond its limits the move operation is clipped to the
    axes limits.  No exception is raised.

    .. code-block:: python

        # Moves x axis to the its upper limit:
        x_axis.move_to(x_axis.limits.upper)

        # The same as above since the move operations are clipped to
        # the axes limits automatically.
        import math
        x_axis.move_to(math.inf)
        x_axis.move_by(math.inf)

    Some stages need to find a reference position, home, before being
    able to be moved.  If required, this happens automatically during
    :func:`enable` (see also :func:`may_move_on_enable`).
    """

    @property
    @abc.abstractmethod
    def axes(self) -> typing.Mapping[str, StageAxis]:
        """Map of axis names to the corresponding :class:`StageAxis`.

        .. code-block:: python

            for name, axis in stage.axes.items():
                print(f'moving axis named {name}')
                axis.move_by(1)

        If an axis is not available then it is not included, i.e.,
        given a stage with optional axes the missing axes will *not*
        appear on the returned dict with a value of `None` or some
        other special `StageAxis` instance.
        """
        raise NotImplementedError()

    @abc.abstractmethod
    def may_move_on_enable(self) -> bool:
        """Whether calling :func:`enable` is likely to make the stage move.

        Most stages need to be driven to their limits at startup to
        find a repeatable zero position and sometimes to find their
        limits as well.  This is typically called "homing".

        Stages that need to "home" differ on how often they need it
        but they only do it during :func:`enable`.  They may need to
        move each time `enable` is called, the first time after the
        `Stage` object has been created, or even only the first time
        since the device was powered up.

        Note the "*may*" on "may_move_on_enable".  This is because it
        can be difficult to know for certain if `enable` will cause
        the stage to home.  Still, knowing that the stage *may* move
        is essential for safety.  An unexpected movement of the stage,
        particularly large movements such as moving to the stage
        limits, can destroy a sample on the stage --- or even worse,
        it can damage an objective or the stage itself.  When in
        doubt, implementations should return `True`.

        """
        raise NotImplementedError()

    @property
    def position(self) -> typing.Mapping[str, float]:
        """Map of axis name to their current position.

        .. code-block:: python

            for name, position in stage.position.items():
                print(f'{name} axis is at position {position}')

        The units of the position is the same as the ones being
        currently used for the absolute move (:func:`move_to`)
        operations.
        """
        return {name: axis.position for name, axis in self.axes.items()}

    @property
    def limits(self) -> typing.Mapping[str, microscope.AxisLimits]:
        """Map of axis name to its upper and lower limits.

        .. code-block:: python

            for name, limits in stage.limits.items():
                print(f'{name} axis lower limit is {limits.lower}')
                print(f'{name} axis upper limit is {limits.upper}')

        These are the limits currently imposed by the device or
        underlying software and may change over the time of the
        `StageDevice` object.

        The units of the limits is the same as the ones being
        currently used for the move operations.

        """
        return {name: axis.limits for name, axis in self.axes.items()}

    @abc.abstractmethod
    def move_by(self, delta: typing.Mapping[str, float]) -> None:
        """Move axes by the corresponding amounts.

        Args:
            delta: map of axis name to the amount to be moved.

        .. code-block:: python

            # Move 'x' axis by 10.2 units and the y axis by -5 units:
            stage.move_by({'x': 10.2, 'y': -5})

            # The above is equivalent, but possibly faster than:
            stage.axes['x'].move_by(10.2)
            stage.axes['y'].move_by(-5)

        The axes will not move beyond :func:`limits`.  If `delta`
        would move an axis beyond it limit, no exception is raised.
        Instead, the stage will move until the axis limit.

        """
        # TODO: implement a software fallback that moves the
        # individual axis, for stages that don't have provide
        # simultaneous move of multiple axes.
        raise NotImplementedError()

    @abc.abstractmethod
    def move_to(self, position: typing.Mapping[str, float]) -> None:
        """Move axes to the corresponding positions.

        Args:
            position: map of axis name to the positions to move to.

        .. code-block:: python

            # Move 'x' axis to position 8 and the y axis to position -5.3
            stage.move_to({'x': 8, 'y': -5.3})

            # The above is equivalent to
            stage.axes['x'].move_to(8)
            stage.axes['y'].move_to(-5.3)

        The axes will not move beyond :func:`limits`.  If `positions`
        is beyond the limits, no exception is raised.  Instead, the
        stage will move until the axes limit.

        """
        raise NotImplementedError()


class DigitalIO(DataDevice, metaclass=abc.ABCMeta):
    """ABC for digital IO devices.

    Digital IO devices (DIO) have a num,ber of digital lines that can
    be for output, or optionally input and can switch between a on and
    off state.

    Args:
        numLines: total number of digital lines numberes 0 to n-1.

    """

    def __init__(self, numLines: int, **kwargs) -> None:
        super().__init__(**kwargs)
        if numLines < 1:
            raise ValueError(
                "NumLines must be a positive number (was %d)" % positions
            )
        self._numLines = numLines

        # array to map wether lines are input or output
        # true is output, start with all lines defined for output.
        self._IOMap = [True] * self._numLines

    def get_num_lines(self):
        """Returns the number of Io lines present in this instance"""
        return self._numLines

    @abc.abstractmethod
    def set_IO_state(self, line: int, state: bool):
        """Sets the state of a single Digital line to either Output or Input

        Args:
            line: The line to have its mode set.

            state: True for Output or False for Input."""
        raise NotImplementedError()

    @abc.abstractmethod
    def get_IO_state(self, line):
        """Returns the state of a single Digital line, either Output or Input

        Args:
            line: The line to have its mode set.
        Return value is True for Output and False for Input"""
        raise NotImplementedError()

    def set_all_IO_state(self, stateArray):
        """Sets the state of all lines to either Input or Output
        Args:
            line: The line to have its mode set.
            stateArray: Boolean array for the lines, True in output False
                        is Input"""
        for i, state in enumerate(stateArray):
            # set each line as defined in stateArray
            self.set_IO_state(i, state)

    def get_all_IO_state(self):
        """Returns the state of a all Digital line, either Output or Input

        Returns a boolean array one entry for each line,
        True for Output and False for Input"""

        stateArray = [None] * self._numLines
        for i in range(self._numLines):
            stateArray[i] = self.get_IO_state(i)
        return stateArray

    @abc.abstractmethod
    def write_line(self, line, ouput):
        """Sets the level of a single output line

        Args:
            line: the line to be set
            output: the level True for high and Flase for low."""

        raise NotImplementedError()

<<<<<<< HEAD
    def write_all_lines(self,output_array):
=======
    def write_all_lines(self, ouput_array):
>>>>>>> 8694f59e
        """Sets the output level of every output line.

        Args:
            output_array: Boolean array of output states True for high,
                          False for low, array entries for lines set
                          as inputs are ignored."""

        if len(ouput_array) != self._numLines:
            raise ("Output array must be numLines in length")
        for i in range(self._numLines):
<<<<<<< HEAD
            #set line i to the IOMap entry, true for output false for input.
            if(self._IOMap[i]):
                self.write_line(i,output_array[i])
=======
            # set line i to the IOMap entry, true for output false for input.
            if not self._IOMap[i]:
                self.write_line(i, ouput_array[i])
>>>>>>> 8694f59e

    @abc.abstractmethod
    def read_line(self, line):
        """Read a single input line.
        Args:
            line: the line to read
        Return: A boolean of the line state"""
        raise NotImplementedError()

    def read_all_lines(self):
        """Read all the input lines.
        Return: Boolean Array with outline enteries set to None."""

        readarray = [None] * self._numLines
        for i in range(self._numLines):
            readarray[i] = self.read_line(i)
        return readarray<|MERGE_RESOLUTION|>--- conflicted
+++ resolved
@@ -1637,11 +1637,7 @@
 
         raise NotImplementedError()
 
-<<<<<<< HEAD
-    def write_all_lines(self,output_array):
-=======
     def write_all_lines(self, ouput_array):
->>>>>>> 8694f59e
         """Sets the output level of every output line.
 
         Args:
@@ -1652,15 +1648,9 @@
         if len(ouput_array) != self._numLines:
             raise ("Output array must be numLines in length")
         for i in range(self._numLines):
-<<<<<<< HEAD
-            #set line i to the IOMap entry, true for output false for input.
-            if(self._IOMap[i]):
-                self.write_line(i,output_array[i])
-=======
             # set line i to the IOMap entry, true for output false for input.
             if not self._IOMap[i]:
                 self.write_line(i, ouput_array[i])
->>>>>>> 8694f59e
 
     @abc.abstractmethod
     def read_line(self, line):
